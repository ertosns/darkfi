use bellman::groth16;
use bls12_381::Bls12;
use ff::{Field, PrimeField};
use group::Group;
use rand::rngs::OsRng;
use std::io;
use std::path::Path;

use sapvi::crypto::{
    coin::Coin,
    create_mint_proof, create_spend_proof, load_params,
    merkle::{CommitmentTree, IncrementalWitness},
    note::Note,
    save_params, setup_mint_prover, setup_spend_prover, verify_mint_proof, verify_spend_proof,
    MintRevealedValues, SpendRevealedValues,
};
use sapvi::error::{Error, Result};
use sapvi::serial::{Decodable, Encodable, VarInt};
use sapvi::state::{state_transition, ProgramState, StateUpdates};
use sapvi::tx;

struct MemoryState {
    mint_pvk: groth16::PreparedVerifyingKey<Bls12>,
    spend_pvk: groth16::PreparedVerifyingKey<Bls12>,
    cashier_public: jubjub::SubgroupPoint
}

impl ProgramState for MemoryState {
    fn is_valid_cashier_public_key(&self, public: &jubjub::SubgroupPoint) -> bool {
        public == &self.cashier_public
    }

    fn mint_pvk(&self) -> &groth16::PreparedVerifyingKey<Bls12> {
        &self.mint_pvk
    }
    fn spend_pvk(&self) -> &groth16::PreparedVerifyingKey<Bls12> {
        &self.spend_pvk
    }
}

impl MemoryState {
    fn apply(updates: StateUpdates) {
    }
}

fn main() {
    // Auto create trusted ceremony parameters if they don't exist
    if !Path::new("mint.params").exists() {
        let params = setup_mint_prover();
        save_params("mint.params", &params);
    }
    if !Path::new("spend.params").exists() {
        let params = setup_spend_prover();
        save_params("spend.params", &params);
    }

    // Load trusted setup parameters
    let (mint_params, mint_pvk) = load_params("mint.params").expect("params should load");
    let (spend_params, spend_pvk) = load_params("spend.params").expect("params should load");

    // Cashier creates a secret key
    let cashier_secret = jubjub::Fr::random(&mut OsRng);
    // This is their public key
    let cashier_public = zcash_primitives::constants::SPENDING_KEY_GENERATOR * cashier_secret;

    let state = MemoryState {
        mint_pvk,
        spend_pvk,
        cashier_public
    };

    // Wallet 1 creates a secret key
    let secret = jubjub::Fr::random(&mut OsRng);
    // This is their public key
    let public = zcash_primitives::constants::SPENDING_KEY_GENERATOR * secret;

    // Step 1: Cashier deposits to wallet1's address

    // Create the deposit for 110 BTC
    // Clear inputs are visible to everyone on the network
    let builder = tx::TransactionBuilder {
        clear_inputs: vec![tx::TransactionBuilderClearInputInfo {
            value: 110,
            signature_secret: cashier_secret,
        }],
        inputs: vec![],
        outputs: vec![tx::TransactionBuilderOutputInfo { value: 110, public }],
<<<<<<< HEAD
=======
        clear_outputs: vec![],
>>>>>>> 6c932412
    };

    // We will 'compile' the tx, and then serialize it to this Vec<u8>
    let mut tx_data = vec![];
    {
        // Build the tx
        let tx = builder.build(&mint_params, &spend_params);
        // Now serialize it
        tx.encode(&mut tx_data).expect("encode tx");
    }

    // Step 1 is completed.
    // Tx data is posted to the blockchain

    // Step 2: wallet1 receive's payment from the cashier

    // Wallet1 is receiving tx, and for every new coin it finds, it adds to its merkle tree
    let mut tree = CommitmentTree::empty();
    // Here we simulate 5 fake random coins, adding them to our tree.
    for i in 0..5 {
        let cmu = Coin::new(bls12_381::Scalar::random(&mut OsRng).to_repr());
        tree.append(cmu);
    }
    // Now we receive the tx data
    let note = {
        let txx = tx::Transaction::decode(&tx_data[..]).unwrap();
        let tx = tx::Transaction::decode(&tx_data[..]).unwrap();

        let update = state_transition(&state, txx).expect("step 2 state transition failed");

        // Check the tx verifies correctly
        //assert!(tx.verify(&mint_pvk, &spend_pvk));
        // Add the new coins to the merkle tree
        tree.append(Coin::new(tx.outputs[0].revealed.coin))
            .expect("append merkle");

        // Now for every new tx we receive, the wallets should iterate over all outputs
        // and try to decrypt the coin's note.
        // If they can successfully decrypt it, then it's a coin destined for us.

        // Try to decrypt output note
        let note = tx.outputs[0]
            .enc_note
            .decrypt(&secret)
            .expect("note should be destined for us");
        // This contains the secret attributes so we can spend the coin
        note
    };

    // Wallet1 has received payment from the cashier.
    // Step 2 is complete.

    // We need to keep track of the witness for this coin.
    // This allows us to prove inclusion of the coin in the merkle tree with ZK.
    // Just as we update the merkle tree with every new coin, so we do the same with the witness.

    // Derive the current witness from the current tree.
    // This is done right after we add our coin to the tree (but before any other coins are added)
    let mut witness = IncrementalWitness::from_tree(&tree);
    // Check this is the 6th coin we added
    assert_eq!(witness.position(), 5);
    assert_eq!(tree.root(), witness.root());

    // Add some more random coins in
    for i in 0..10 {
        let cmu = Coin::new(bls12_381::Scalar::random(&mut OsRng).to_repr());
        tree.append(cmu);
        witness.append(cmu);
        assert_eq!(tree.root(), witness.root());
    }

    // TODO: Some stupid glue code. Need to put this somewhere else.
    let merkle_path = witness.path().unwrap();
    let auth_path: Vec<(bls12_381::Scalar, bool)> = merkle_path
        .auth_path
        .iter()
        .map(|(node, b)| ((*node).into(), *b))
        .collect();

    // Step 3: wallet1 sends payment to wallet2

    // Wallet1 now wishes to send the coin to wallet2

    let secret2 = jubjub::Fr::random(&mut OsRng);
    // This is their public key
    let public2 = zcash_primitives::constants::SPENDING_KEY_GENERATOR * secret2;

    // Make a spend tx

    // Get the coin we're spending from the previous tx
    let coin = {
        let tx = tx::Transaction::decode(&tx_data[..]).unwrap();
        tx.outputs[0].revealed.coin
    };

    // Construct a new tx spending the coin
    // We need the decrypted note and our private key
    let builder = tx::TransactionBuilder {
        clear_inputs: vec![],
        inputs: vec![tx::TransactionBuilderInputInfo {
            coin,
            merkle_path: auth_path,
            merkle_root: tree,
            secret,
            note,
        }],
        // We can add more outputs to this list.
        // The only constraint is that sum(value in) == sum(value out)
<<<<<<< HEAD
        outputs: vec![tx::TransactionBuilderOutputInfo { value: 110, public: public2 }],
=======
        outputs: vec![tx::TransactionBuilderOutputInfo {
            value: 110,
            public: public2,
        }],
        clear_outputs: vec![],
>>>>>>> 6c932412
    };
    // Build the tx
    let mut tx_data = vec![];
    {
        let tx = builder.build(&mint_params, &spend_params);
        tx.encode(&mut tx_data).expect("encode tx");
    }
    // Verify it's valid
    {
        let tx = tx::Transaction::decode(&tx_data[..]).unwrap();
        //assert!(tx.verify(&mint_pvk, &spend_pvk));
    }
}<|MERGE_RESOLUTION|>--- conflicted
+++ resolved
@@ -22,7 +22,7 @@
 struct MemoryState {
     mint_pvk: groth16::PreparedVerifyingKey<Bls12>,
     spend_pvk: groth16::PreparedVerifyingKey<Bls12>,
-    cashier_public: jubjub::SubgroupPoint
+    cashier_public: jubjub::SubgroupPoint,
 }
 
 impl ProgramState for MemoryState {
@@ -39,8 +39,7 @@
 }
 
 impl MemoryState {
-    fn apply(updates: StateUpdates) {
-    }
+    fn apply(updates: StateUpdates) {}
 }
 
 fn main() {
@@ -66,7 +65,7 @@
     let state = MemoryState {
         mint_pvk,
         spend_pvk,
-        cashier_public
+        cashier_public,
     };
 
     // Wallet 1 creates a secret key
@@ -85,10 +84,6 @@
         }],
         inputs: vec![],
         outputs: vec![tx::TransactionBuilderOutputInfo { value: 110, public }],
-<<<<<<< HEAD
-=======
-        clear_outputs: vec![],
->>>>>>> 6c932412
     };
 
     // We will 'compile' the tx, and then serialize it to this Vec<u8>
@@ -197,15 +192,10 @@
         }],
         // We can add more outputs to this list.
         // The only constraint is that sum(value in) == sum(value out)
-<<<<<<< HEAD
-        outputs: vec![tx::TransactionBuilderOutputInfo { value: 110, public: public2 }],
-=======
         outputs: vec![tx::TransactionBuilderOutputInfo {
             value: 110,
             public: public2,
         }],
-        clear_outputs: vec![],
->>>>>>> 6c932412
     };
     // Build the tx
     let mut tx_data = vec![];
